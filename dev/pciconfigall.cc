/*
 * Copyright (c) 2004-2005 The Regents of The University of Michigan
 * All rights reserved.
 *
 * Redistribution and use in source and binary forms, with or without
 * modification, are permitted provided that the following conditions are
 * met: redistributions of source code must retain the above copyright
 * notice, this list of conditions and the following disclaimer;
 * redistributions in binary form must reproduce the above copyright
 * notice, this list of conditions and the following disclaimer in the
 * documentation and/or other materials provided with the distribution;
 * neither the name of the copyright holders nor the names of its
 * contributors may be used to endorse or promote products derived from
 * this software without specific prior written permission.
 *
 * THIS SOFTWARE IS PROVIDED BY THE COPYRIGHT HOLDERS AND CONTRIBUTORS
 * "AS IS" AND ANY EXPRESS OR IMPLIED WARRANTIES, INCLUDING, BUT NOT
 * LIMITED TO, THE IMPLIED WARRANTIES OF MERCHANTABILITY AND FITNESS FOR
 * A PARTICULAR PURPOSE ARE DISCLAIMED. IN NO EVENT SHALL THE COPYRIGHT
 * OWNER OR CONTRIBUTORS BE LIABLE FOR ANY DIRECT, INDIRECT, INCIDENTAL,
 * SPECIAL, EXEMPLARY, OR CONSEQUENTIAL DAMAGES (INCLUDING, BUT NOT
 * LIMITED TO, PROCUREMENT OF SUBSTITUTE GOODS OR SERVICES; LOSS OF USE,
 * DATA, OR PROFITS; OR BUSINESS INTERRUPTION) HOWEVER CAUSED AND ON ANY
 * THEORY OF LIABILITY, WHETHER IN CONTRACT, STRICT LIABILITY, OR TORT
 * (INCLUDING NEGLIGENCE OR OTHERWISE) ARISING IN ANY WAY OUT OF THE USE
 * OF THIS SOFTWARE, EVEN IF ADVISED OF THE POSSIBILITY OF SUCH DAMAGE.
 */

/* @file
 * PCI Configspace implementation
 */

#include <deque>
#include <string>
#include <vector>
#include <bitset>

#include "base/trace.hh"
#include "dev/pciconfigall.hh"
#include "dev/pcidev.hh"
#include "dev/pcireg.h"
#include "mem/bus/bus.hh"
#include "mem/bus/pio_interface.hh"
#include "mem/bus/pio_interface_impl.hh"
#include "mem/functional/memory_control.hh"
#include "sim/builder.hh"
#include "sim/system.hh"

using namespace std;

PciConfigAll::PciConfigAll(const string &name,
                           Addr a, MemoryController *mmu,
                           HierParams *hier, Bus *bus, Tick pio_latency)
    : PioDevice(name, NULL), addr(a)
{
    mmu->add_child(this, RangeSize(addr, size));

    if (bus) {
        pioInterface = newPioInterface(name, hier, bus, this,
                                      &PciConfigAll::cacheAccess);
        pioInterface->addAddrRange(RangeSize(addr, size));
        pioLatency = pio_latency * bus->clockRate;
    }

    // Make all the pointers to devices null
    for(int x=0; x < MAX_PCI_DEV; x++)
        for(int y=0; y < MAX_PCI_FUNC; y++)
            devices[x][y] = NULL;
}

// If two interrupts share the same line largely bad things will happen.
// Since we don't track how many times an interrupt was set and correspondingly
// cleared two devices on the same interrupt line and assert and deassert each
// others interrupt "line". Interrupts will not work correctly.
void
PciConfigAll::startup()
{
    bitset<256> intLines;
    PciDev *tempDev;
    uint8_t intline;

    for (int x = 0; x < MAX_PCI_DEV; x++) {
        for (int y = 0; y < MAX_PCI_FUNC; y++) {
           if (devices[x][y] != NULL) {
               tempDev = devices[x][y];
               intline = tempDev->interruptLine();
               if (intLines.test(intline))
                   warn("Interrupt line %#X is used multiple times"
                        "(You probably want to fix this).\n", (uint32_t)intline);
               else
                   intLines.set(intline);
           } // devices != NULL
        } // PCI_FUNC
    } // PCI_DEV

}

Fault
PciConfigAll::read(MemReqPtr &req, uint8_t *data)
{

    Addr daddr = (req->paddr - (addr & EV5::PAddrImplMask));

    DPRINTF(PciConfigAll, "read  va=%#x da=%#x size=%d\n",
            req->vaddr, daddr, req->size);

    int device = (daddr >> 11) & 0x1F;
    int func = (daddr >> 8) & 0x7;
    int reg = daddr & 0xFF;

    if (devices[device][func] == NULL) {
        switch (req->size) {
           // case sizeof(uint64_t):
           //     *(uint64_t*)data = 0xFFFFFFFFFFFFFFFF;
           //     return No_Fault;
            case sizeof(uint32_t):
                *(uint32_t*)data = 0xFFFFFFFF;
                return No_Fault;
            case sizeof(uint16_t):
                *(uint16_t*)data = 0xFFFF;
                return No_Fault;
            case sizeof(uint8_t):
                *(uint8_t*)data = 0xFF;
                return No_Fault;
            default:
                panic("invalid access size(?) for PCI configspace!\n");
        }
    } else {
        switch (req->size) {
            case sizeof(uint32_t):
            case sizeof(uint16_t):
            case sizeof(uint8_t):
                devices[device][func]->readConfig(reg, req->size, data);
                return No_Fault;
            default:
                panic("invalid access size(?) for PCI configspace!\n");
        }
    }

    DPRINTFN("PCI Configspace  ERROR: read  daddr=%#x size=%d\n",
             daddr, req->size);

    return No_Fault;
}

Fault
PciConfigAll::write(MemReqPtr &req, const uint8_t *data)
{
    Addr daddr = (req->paddr - (addr & EV5::PAddrImplMask));

    int device = (daddr >> 11) & 0x1F;
    int func = (daddr >> 8) & 0x7;
    int reg = daddr & 0xFF;

<<<<<<< HEAD
    uint32_t word_value = 0;

    if (devices[device][func] == NULL)
        panic("Attempting to write to config space on non-existant device\n");
    else {
            switch (req->size) {
            case sizeof(uint8_t):
                word_value = *(uint8_t*)data;
                break;
            case sizeof(uint16_t):
                word_value = *(uint16_t*)data;
                break;
            case sizeof(uint32_t):
                word_value = *(uint32_t*)data;
                break;
            default:
                panic("invalid access size(?) for PCI configspace!\n");
            }
    }
=======
    if (devices[device][func] == NULL)
        panic("Attempting to write to config space on non-existant device\n");
    else if (req->size != sizeof(uint8_t) &&
             req->size != sizeof(uint16_t) &&
             req->size != sizeof(uint32_t))
        panic("invalid access size(?) for PCI configspace!\n");
>>>>>>> b64eae5e

    DPRINTF(PciConfigAll, "write - va=%#x size=%d data=%#x\n",
            req->vaddr, req->size, *(uint32_t*)data);

    devices[device][func]->writeConfig(reg, req->size, data);

    return No_Fault;
}

void
PciConfigAll::serialize(std::ostream &os)
{
    /*
     * There is no state associated with this object that requires
     * serialization.  The only real state are the device pointers
     * which are all setup by the constructor of the PciDev class
     */
}

void
PciConfigAll::unserialize(Checkpoint *cp, const std::string &section)
{
    /*
     * There is no state associated with this object that requires
     * serialization.  The only real state are the device pointers
     * which are all setup by the constructor of the PciDev class
     */
}

Tick
PciConfigAll::cacheAccess(MemReqPtr &req)
{
    return curTick + pioLatency;
}

#ifndef DOXYGEN_SHOULD_SKIP_THIS

BEGIN_DECLARE_SIM_OBJECT_PARAMS(PciConfigAll)

    SimObjectParam<MemoryController *> mmu;
    Param<Addr> addr;
    Param<Addr> mask;
    SimObjectParam<Bus*> io_bus;
    Param<Tick> pio_latency;
    SimObjectParam<HierParams *> hier;

END_DECLARE_SIM_OBJECT_PARAMS(PciConfigAll)

BEGIN_INIT_SIM_OBJECT_PARAMS(PciConfigAll)

    INIT_PARAM(mmu, "Memory Controller"),
    INIT_PARAM(addr, "Device Address"),
    INIT_PARAM(mask, "Address Mask"),
    INIT_PARAM_DFLT(io_bus, "The IO Bus to attach to", NULL),
    INIT_PARAM_DFLT(pio_latency, "Programmed IO latency in bus cycles", 1),
    INIT_PARAM_DFLT(hier, "Hierarchy global variables", &defaultHierParams)

END_INIT_SIM_OBJECT_PARAMS(PciConfigAll)

CREATE_SIM_OBJECT(PciConfigAll)
{
    return new PciConfigAll(getInstanceName(), addr, mmu, hier, io_bus,
                            pio_latency);
}

REGISTER_SIM_OBJECT("PciConfigAll", PciConfigAll)

#endif // DOXYGEN_SHOULD_SKIP_THIS<|MERGE_RESOLUTION|>--- conflicted
+++ resolved
@@ -152,34 +152,12 @@
     int func = (daddr >> 8) & 0x7;
     int reg = daddr & 0xFF;
 
-<<<<<<< HEAD
-    uint32_t word_value = 0;
-
-    if (devices[device][func] == NULL)
-        panic("Attempting to write to config space on non-existant device\n");
-    else {
-            switch (req->size) {
-            case sizeof(uint8_t):
-                word_value = *(uint8_t*)data;
-                break;
-            case sizeof(uint16_t):
-                word_value = *(uint16_t*)data;
-                break;
-            case sizeof(uint32_t):
-                word_value = *(uint32_t*)data;
-                break;
-            default:
-                panic("invalid access size(?) for PCI configspace!\n");
-            }
-    }
-=======
     if (devices[device][func] == NULL)
         panic("Attempting to write to config space on non-existant device\n");
     else if (req->size != sizeof(uint8_t) &&
              req->size != sizeof(uint16_t) &&
              req->size != sizeof(uint32_t))
         panic("invalid access size(?) for PCI configspace!\n");
->>>>>>> b64eae5e
 
     DPRINTF(PciConfigAll, "write - va=%#x size=%d data=%#x\n",
             req->vaddr, req->size, *(uint32_t*)data);
