--- conflicted
+++ resolved
@@ -92,9 +92,6 @@
         /** Floating Point Status Register */
         MISCREG_FSR,
 
-<<<<<<< HEAD
-        MISCREG_NUMMISCREGS
-=======
         /** MMU Internal Registers */
         MISCREG_MMU_P_CONTEXT,
         MISCREG_MMU_S_CONTEXT,
@@ -129,7 +126,7 @@
         MISCREG_SCRATCHPAD_R5,
         MISCREG_SCRATCHPAD_R6,
         MISCREG_SCRATCHPAD_R7
->>>>>>> 544f4b4d
+        MISCREG_NUMMISCREGS
     };
 
     const int NumMiscArchRegs = MISCREG_NUMMISCREGS;
