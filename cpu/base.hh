--- conflicted
+++ resolved
@@ -39,12 +39,7 @@
 #include "arch/isa_traits.hh"
 
 class System;
-<<<<<<< HEAD
-=======
 namespace Kernel { class Statistics; }
-#endif
-
->>>>>>> 7b283dbc
 class BranchPred;
 class ExecContext;
 class Port;
