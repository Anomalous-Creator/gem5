--- conflicted
+++ resolved
@@ -287,12 +287,7 @@
                                       Trace::InstRecord *traceData) const
     {
         Addr EA;
-<<<<<<< HEAD
-        Fault * fault = NoFault;
-        %(mem_acc_type)s Mem = 0;
-=======
-        Fault fault = No_Fault;
->>>>>>> 485568ef
+        Fault * fault = NoFault;
 
         %(fp_enable_check)s;
         %(op_src_decl)s;
@@ -313,12 +308,7 @@
                                       %(CPU_exec_context)s *xc,
                                       Trace::InstRecord *traceData) const
     {
-<<<<<<< HEAD
-        Fault * fault = NoFault;
-        %(mem_acc_type)s Mem = 0;
-=======
-        Fault fault = No_Fault;
->>>>>>> 485568ef
+        Fault * fault = NoFault;
 
         %(fp_enable_check)s;
         %(op_src_decl)s;
@@ -510,22 +500,7 @@
     Fault * %(class_name)s::initiateAcc(%(CPU_exec_context)s *xc,
                                       Trace::InstRecord *traceData) const
     {
-<<<<<<< HEAD
-        Addr EA;
-        Fault * fault = NoFault;
-
-        %(fp_enable_check)s;
-        %(op_decl)s;
-        %(op_rd)s;
-        %(ea_code)s;
-
-        if (fault == NoFault) {
-            %(memacc_code)s;
-        }
-=======
         panic("Misc instruction does not support split access method!");
->>>>>>> 485568ef
-
         return NoFault;
     }
 }};
@@ -536,13 +511,9 @@
                                       %(CPU_exec_context)s *xc,
                                       Trace::InstRecord *traceData) const
     {
-<<<<<<< HEAD
+        panic("Misc instruction does not support split access method!");
+
         return NoFault;
-=======
-        panic("Misc instruction does not support split access method!");
-
-        return No_Fault;
->>>>>>> 485568ef
     }
 }};
 
